--- conflicted
+++ resolved
@@ -401,7 +401,6 @@
                 outputs (vec (concat intermediate-files [output-file]     ))]
             (try
               (doseq [sheet-num (range (.getNumberOfSheets template))]
-<<<<<<< HEAD
                 (with-open [input-pkg (OPCPackage/open (nth inputs sheet-num))]
                   (let [src-sheet (.getSheetAt template sheet-num)
                         sheet-name (.getSheetName src-sheet)
@@ -436,59 +435,15 @@
                                       (copy-styles wb src-row new-row)))
                                   (recur (inc src-row-num) (inc dst-row-num)))))))
                         (c/transform-charts sheet translation-table))
+                      ;; Update cached results for each formula:
+                      ;; https://poi.apache.org/spreadsheet/eval.html
+                      (-> wb .getCreationHelper .createFormulaEvaluator .evaluateAll)
                       ;; Write the resulting output Workbook
                       (with-open [fos (FileOutputStream. (nth outputs sheet-num))]
                         (.write wb fos))
                       (finally
                         (when-not src-has-formula?
                           (.dispose wb)))))))
-=======
-                (let [src-sheet (.getSheetAt template sheet-num)
-                      sheet-name (.getSheetName src-sheet)
-                      sheet-data (or (get replacements sheet-name)
-                                     (get replacements sheet-num) {})
-                      nrows (inc (.getLastRowNum src-sheet))
-                      src-has-formula? (or (has-formula? src-sheet)
-                                           (c/has-chart? src-sheet))
-                      wb (XSSFWorkbook. (.getPath (nth inputs sheet-num)))
-                      wb (if src-has-formula? wb (SXSSFWorkbook. wb))]
-                  (try
-                    (let [sheet (.getSheetAt wb sheet-num)]
-                      ;; loop through the rows of the template, copying
-                      ;; from the template or injecting data rows as
-                      ;; appropriate
-                      (loop [src-row-num 0
-                             dst-row-num 0]
-                        (when (< src-row-num nrows)
-                          (let [src-row (.getRow src-sheet src-row-num)]
-                            (if-let [data-rows (get sheet-data src-row-num)]
-                              (do
-                                (doseq [[index data-row] (indexed data-rows)]
-                                  (let [new-row (.createRow sheet (+ dst-row-num index))]
-                                    (inject-data-row data-row translation-table wb sheet src-row new-row)
-                                    (when src-row
-                                      (copy-styles wb src-row new-row))))
-                                (recur (inc src-row-num) (+ dst-row-num (count data-rows))))
-                              (do
-                                (when src-row
-                                  (let [new-row (.createRow sheet dst-row-num)]
-                                    (copy-row translation-table wb sheet src-row new-row)
-                                    (copy-styles wb src-row new-row)))
-                                (recur (inc src-row-num) (inc dst-row-num)))))))
-                      (c/transform-charts sheet translation-table))
-                    ;; Update cached results for each formula:
-                    ;; https://poi.apache.org/spreadsheet/eval.html
-                    (-> wb .getCreationHelper .createFormulaEvaluator .evaluateAll)
-                    ;; Write the resulting output Workbook
-                    (with-open [fos (FileOutputStream. (nth outputs sheet-num))]
-                      (.write wb fos))
-                    (catch Exception e (.printStackTrace e))
-                    (finally
-                      (when-not src-has-formula?
-                        (.dispose wb))))))
-
-              (catch Exception e (.printStackTrace e))
->>>>>>> 970b164f
               (finally
                 (doseq [f intermediate-files] (io/delete-file f)))))))
       (finally
